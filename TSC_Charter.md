# Project Technical Steering Committee (PTSC) Charter

## Section 1. Guiding Principle

<<<<<<< HEAD
The WebAssembly Micro Runtime (WAMR) project is part of the
Bytecode Alliance (BA) which operates transparently, openly,
collaboratively, and ethically. Project proposals, timelines, and status
=======
The WebAssembly Micro Runtime (WAMR) project is part of the 
Bytecode Alliance (BA) which operates transparently, openly, 
collaboratively, and ethically. Project proposals, timelines, and status 
>>>>>>> 8c826700
must not merely be open, but also easily visible to outsiders.

## Section 2. Project Governance under Bytecode Alliance

<<<<<<< HEAD
Technical leadership for the WAMR projects within the Bytecode Alliance
is delegated to the projects through the project charter. Though the BA TSC
will not interfere with day-to-day discussions, votes or meetings of the PTSC,
the BA TSC may request additional amendments to the PTSC charter when
=======
Technical leadership for the WAMR projects within the Bytecode Alliance 
is delegated to the projects through the project charter. Though the BA TSC 
will not interfere with day-to-day discussions, votes or meetings of the PTSC,
the BA TSC may request additional amendments to the PTSC charter when 
>>>>>>> 8c826700
there is misalignment between the project charter and the BA mission and values.



<<<<<<< HEAD
The PTSC structure described in this document may be overhauled as part of
establishing a BA TSC in order to adhere to constraints or requirements that
=======
The PTSC structure described in this document may be overhauled as part of 
establishing a BA TSC in order to adhere to constraints or requirements that 
>>>>>>> 8c826700
TSC will impose on project-level governance.

## Section 3. Establishment of the PTSC

PTSC memberships are not time-limited. There is no maximum size of the PTSC.
The size is expected to vary in order to ensure adequate coverage of important
areas of expertise, balanced with the ability to make decisions efficiently.
The PTSC must have at least four members.

There is no specific set of requirements or qualifications for PTSC
membership beyond these rules. The PTSC may add additional members to the
PTSC by a standard PTSC motion and vote. A PTSC member may be removed from the
PTSC by voluntary resignation, by a standard PTSC motion, or in accordance to the
participation rules described below.

Changes to PTSC membership should be posted in the agenda, and may be suggested
as any other agenda item.

The PTSC may, at its discretion, invite any number of non-voting observers to
participate in the public portion of PTSC discussions and meetings.

The PTSC shall meet regularly using tools that enable participation by the
community (e.g. weekly on a Zulip channel, or through any other
appropriate means selected by the PTSC ). The meeting shall be directed by
the PTSC Chairperson. Responsibility for directing individual meetings may be
delegated by the PTSC Chairperson to any other PTSC member. Minutes or an
appropriate recording shall be taken and made available to the community
through accessible public postings.

PTSC members are expected to regularly participate in PTSC activities.

In the case where an individual PTSC member -- within any three month period --
attends fewer than 25% of the regularly scheduled meetings, does not
participate in PTSC discussions, *and* does not participate in PTSC votes, the
member shall be automatically removed from the PTSC. The member may be invited
to continue attending PTSC meetings as an observer.

## Section 4. Responsibilities of the PTSC

Subject to such policies as may be set by the BA TSC, the WAMR PTSC is
responsible for all technical development within the WAMR  project,
including:

* Setting release dates.
* Release quality standards.
* Technical direction.
* Project governance and process.
* GitHub repository hosting.
* Conduct guidelines.
* Maintaining the list of additional Collaborators.
* Development process and any coding standards.
* Mediating technical conflicts between Collaborators or Foundation
projects.

The PTSC will define WAMR project’s release vehicles.

## Section 5. WAMR Project Operations

The PTSC will establish and maintain a development process for the WAMR
project. The development process will establish guidelines
for how the developers and community will operate. It will, for example,
establish appropriate timelines for PTSC review (e.g. agenda items must be
published at least a certain number of hours in advance of a PTSC
meeting).

The PTSC and entire technical community will follow any processes as may
be specified by the Bytecode Alliance Board relating to the intake and license compliance
review of contributions, including the Bytecode Alliance IP Policy.

## Section 6. Elections

Leadership roles in the WAMR project will be peer elected
representatives of the community.

For election of persons (such as the PTSC Chairperson), a multiple-candidate
method should be used, such as:

* [Condorcet][] or
* [Single Transferable Vote][]

Multiple-candidate methods may be reduced to simple election by plurality
when there are only two candidates for one position to be filled. No
election is required if there is only one candidate and no objections to
the candidate's election. Elections shall be done within the projects by
the Collaborators active in the project.

The PTSC will elect from amongst voting PTSC members a PTSC Chairperson to
work on building an agenda for PTSC meetings. The PTSC shall hold annual

elections to select a PTSC Chairperson; there are no limits on the number
of terms a PTSC Chairperson may serve.

## Section 7. Voting

For internal project decisions, Collaborators shall operate under Lazy
Consensus. The PTSC shall establish appropriate guidelines for
implementing Lazy Consensus (e.g. expected notification and review time
periods) within the development process.

The PTSC follows a [Consensus Seeking][] decision making model. When an agenda
item has appeared to reach a consensus the moderator will ask "Does anyone
object?" as a final call for dissent from the consensus.

If an agenda item cannot reach a consensus a PTSC member can call for
either a closing vote or a vote to table the issue to the next meeting.
The call for a vote must be seconded by a majority of the PTSC or else the
discussion will continue.

For all votes, a simple majority of all PTSC members for, or against, the issue
wins. A PTSC member may choose to participate in any vote through abstention.

## Section 8. Project Roles

The WAMR git repository is maintained by the PTSC and
additional Collaborators who are added by the PTSC on an ongoing basis.

Individuals making significant and valuable contributions,
“Contributor(s)”, are made Collaborators and given commit-access to the
project. These individuals are identified by the PTSC and their addition
as Collaborators is discussed during a PTSC meeting. Modifications of the
contents of the git repository are made on a collaborative basis as defined in
the development process.

Collaborators may opt to elevate significant or controversial
modifications, or modifications that have not found consensus to the PTSC
for discussion by assigning the `tsc-agenda` tag to a pull request or
issue. The PTSC should serve as the final arbiter where required. The PTSC
will maintain and publish a list of current Collaborators, as
well as a development process guide for Collaborators and Contributors
looking to participate in the development effort.

## Section 9. Definitions

* **Contributors**: contribute code or other artifacts, but do not have
the right to commit to the code base. Contributors work with the
project’s Collaborators to have code committed to the code base. A
Contributor may be promoted to a Collaborator by the PTSC. Contributors should
rarely be encumbered by the PTSC.

* **Project**: a technical collaboration effort, e.g. a subsystem, that
is organized through the project creation process and approved by the
PTSC.

[Consensus Seeking]: https://en.wikipedia.org/wiki/Consensus-seeking_decision-making
[Condorcet]: https://en.wikipedia.org/wiki/Condorcet_method
[Single Transferable Vote]: https://en.wikipedia.org/wiki/Single_transferable_vote
<|MERGE_RESOLUTION|>--- conflicted
+++ resolved
@@ -2,41 +2,23 @@
 
 ## Section 1. Guiding Principle
 
-<<<<<<< HEAD
-The WebAssembly Micro Runtime (WAMR) project is part of the
-Bytecode Alliance (BA) which operates transparently, openly,
-collaboratively, and ethically. Project proposals, timelines, and status
-=======
 The WebAssembly Micro Runtime (WAMR) project is part of the 
 Bytecode Alliance (BA) which operates transparently, openly, 
 collaboratively, and ethically. Project proposals, timelines, and status 
->>>>>>> 8c826700
 must not merely be open, but also easily visible to outsiders.
 
 ## Section 2. Project Governance under Bytecode Alliance
 
-<<<<<<< HEAD
 Technical leadership for the WAMR projects within the Bytecode Alliance
 is delegated to the projects through the project charter. Though the BA TSC
 will not interfere with day-to-day discussions, votes or meetings of the PTSC,
 the BA TSC may request additional amendments to the PTSC charter when
-=======
-Technical leadership for the WAMR projects within the Bytecode Alliance 
-is delegated to the projects through the project charter. Though the BA TSC 
-will not interfere with day-to-day discussions, votes or meetings of the PTSC,
-the BA TSC may request additional amendments to the PTSC charter when 
->>>>>>> 8c826700
 there is misalignment between the project charter and the BA mission and values.
 
 
 
-<<<<<<< HEAD
-The PTSC structure described in this document may be overhauled as part of
-establishing a BA TSC in order to adhere to constraints or requirements that
-=======
 The PTSC structure described in this document may be overhauled as part of 
 establishing a BA TSC in order to adhere to constraints or requirements that 
->>>>>>> 8c826700
 TSC will impose on project-level governance.
 
 ## Section 3. Establishment of the PTSC

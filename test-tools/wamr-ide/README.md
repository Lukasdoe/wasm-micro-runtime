--- conflicted
+++ resolved
@@ -37,13 +37,6 @@
        - Ubuntu Bionic 18.04(LTS)
        ```
 
-<<<<<<< HEAD
-#### 3. Load docker images from the release tar file or build docker images on the host
-
-##### 3.1 Load docker images from the release tar file
-
-From now on, for each release, we have the same version tagged docker image saved as a tar file, which you can find and download in the release.
-=======
 ### 2. WAMR VS Code extension: download from the GitHub release or build locally
 
 #### 2.1 Download WAMR VS Code extension from the GitHub release(Recommended approach)
@@ -51,7 +44,6 @@
 ##### 2.1.1 Load docker images from the GitHub release tar file
 
 From now on, for each GitHub release, we have the same version tagged docker image saved as a tar file, which you can find and download in the GitHub release.
->>>>>>> bf2be805
 
 You could download the tar archive files for docker images from the release, and then load them using the following commands:
 

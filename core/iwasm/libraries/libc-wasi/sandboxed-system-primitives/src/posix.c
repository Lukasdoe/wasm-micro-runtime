--- conflicted
+++ resolved
@@ -72,94 +72,6 @@
 static __wasi_errno_t
 convert_errno(int error)
 {
-<<<<<<< HEAD
-    static const __wasi_errno_t errors[] = {
-#define X(v) [v] = __WASI_##v
-        X(E2BIG),
-        X(EACCES),
-        X(EADDRINUSE),
-        X(EADDRNOTAVAIL),
-        X(EAFNOSUPPORT),
-        X(EAGAIN),
-        X(EALREADY),
-        X(EBADF),
-        X(EBADMSG),
-        X(EBUSY),
-        X(ECANCELED),
-        X(ECHILD),
-        X(ECONNABORTED),
-        X(ECONNREFUSED),
-        X(ECONNRESET),
-        X(EDEADLK),
-        X(EDESTADDRREQ),
-        X(EDOM),
-#ifdef EDQUOT
-        X(EDQUOT),
-#endif
-        X(EEXIST),
-        X(EFAULT),
-        X(EFBIG),
-        X(EHOSTUNREACH),
-        X(EIDRM),
-        X(EILSEQ),
-        X(EINPROGRESS),
-        X(EINTR),
-        X(EINVAL),
-        X(EIO),
-        X(EISCONN),
-        X(EISDIR),
-        X(ELOOP),
-        X(EMFILE),
-        X(EMLINK),
-        X(EMSGSIZE),
-#ifdef EMULTIHOP
-        X(EMULTIHOP),
-#endif
-        X(ENAMETOOLONG),
-        X(ENETDOWN),
-        X(ENETRESET),
-        X(ENETUNREACH),
-        X(ENFILE),
-        X(ENOBUFS),
-        X(ENODEV),
-        X(ENOENT),
-        X(ENOEXEC),
-        X(ENOLCK),
-        X(ENOLINK),
-        X(ENOMEM),
-        X(ENOMSG),
-        X(ENOPROTOOPT),
-        X(ENOSPC),
-        X(ENOSYS),
-#ifdef ENOTCAPABLE
-        X(ENOTCAPABLE),
-#endif
-        X(ENOTCONN),
-        X(ENOTDIR),
-        X(ENOTEMPTY),
-        X(ENOTRECOVERABLE),
-        X(ENOTSOCK),
-        X(ENOTSUP),
-        X(ENOTTY),
-        X(ENXIO),
-        X(EOVERFLOW),
-        X(EOWNERDEAD),
-        X(EPERM),
-        X(EPIPE),
-        X(EPROTO),
-        X(EPROTONOSUPPORT),
-        X(EPROTOTYPE),
-        X(ERANGE),
-        X(EROFS),
-        X(ESPIPE),
-        X(ESRCH),
-#ifdef ESTALE
-        X(ESTALE),
-#endif
-        X(ETIMEDOUT),
-        X(ETXTBSY),
-        X(EXDEV),
-=======
     __wasi_errno_t code = __WASI_ENOSYS;
 #define X(v)               \
     case v:                \
@@ -184,7 +96,9 @@
         X(EDEADLK)
         X(EDESTADDRREQ)
         X(EDOM)
+#ifdef EDQUOT
         X(EDQUOT)
+#endif
         X(EEXIST)
         X(EFAULT)
         X(EFBIG)
@@ -201,7 +115,9 @@
         X(EMFILE)
         X(EMLINK)
         X(EMSGSIZE)
+#ifdef EMULTIHOP
         X(EMULTIHOP)
+#endif
         X(ENAMETOOLONG)
         X(ENETDOWN)
         X(ENETRESET)
@@ -240,7 +156,9 @@
         X(EROFS)
         X(ESPIPE)
         X(ESRCH)
+#ifdef ESTALE
         X(ESTALE)
+#endif
         X(ETIMEDOUT)
         X(ETXTBSY)
         X(EXDEV)
@@ -251,7 +169,6 @@
                 code = __WASI_EAGAIN;
             break;
     }
->>>>>>> 059fbfc2
 #undef X
     return code;
 }
@@ -831,16 +748,11 @@
 bool
 fd_table_insert_existing(struct fd_table *ft, __wasi_fd_t in, int out)
 {
-<<<<<<< HEAD
 #ifdef BH_PLATFORM_WINDOWS
     return false;
 #else
-    __wasi_filetype_t type;
-    __wasi_rights_t rights_base, rights_inheriting;
-=======
     __wasi_filetype_t type = __WASI_FILETYPE_UNKNOWN;
     __wasi_rights_t rights_base = 0, rights_inheriting = 0;
->>>>>>> 059fbfc2
     struct fd_object *fo;
     __wasi_errno_t error;
 
@@ -945,13 +857,9 @@
         }
         fo->directory.handle = NULL;
     }
-<<<<<<< HEAD
-    return fd_table_insert(ft, fo, rights_base, rights_inheriting, out);
-#endif
-=======
     return fd_table_insert(exec_env, ft, fo, rights_base, rights_inheriting,
                            out);
->>>>>>> 059fbfc2
+#endif
 }
 
 __wasi_errno_t

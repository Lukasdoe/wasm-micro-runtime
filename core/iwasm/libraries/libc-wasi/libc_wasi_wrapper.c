--- conflicted
+++ resolved
@@ -2157,11 +2157,7 @@
     REG_NATIVE_FUNC(proc_exit, "(i)"),
     REG_NATIVE_FUNC(proc_raise, "(i)i"),
     REG_NATIVE_FUNC(random_get, "(*~)i"),
-<<<<<<< HEAD
-    REG_NATIVE_FUNC(sock_accept, "(i*)i"),
-=======
     REG_NATIVE_FUNC(sock_accept, "(ii*)i"),
->>>>>>> 4489c3da
     REG_NATIVE_FUNC(sock_addr_local, "(i*)i"),
     REG_NATIVE_FUNC(sock_addr_remote, "(i*)i"),
     REG_NATIVE_FUNC(sock_addr_resolve, "($$**i*)i"),

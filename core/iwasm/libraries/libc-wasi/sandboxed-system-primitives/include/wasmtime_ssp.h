/*
 * Part of the Wasmtime Project, under the Apache License v2.0 with
 * LLVM Exceptions. See
 *   https://github.com/bytecodealliance/wasmtime/blob/main/LICENSE
 * for license information.
 *
 * This file declares an interface similar to WASI, but augmented to expose
 * some implementation details such as the curfds arguments that we pass
 * around to avoid storing them in TLS.
 */

/**
 * The defitions of type, macro and structure in this file should be
 * consistent with those in wasi-libc:
 * https://github.com/WebAssembly/wasi-libc/blob/main/libc-bottom-half/headers/public/wasi/api.h
 */

#ifndef WASMTIME_SSP_H
#define WASMTIME_SSP_H

#include <stdbool.h>
#include <stddef.h>
#include <stdint.h>

#include "wasm_export.h"

/* clang-format off */

#ifdef __cplusplus
#ifndef _Static_assert
#define _Static_assert static_assert
#endif /* _Static_assert */

#ifndef _Alignof
#define _Alignof alignof
#endif /* _Alignof */

#ifndef _Noreturn
#define _Noreturn [[ noreturn ]]
#endif /* _Noreturn */
extern "C" {
#endif

_Static_assert(_Alignof(int8_t) == 1, "non-wasi data layout");
_Static_assert(_Alignof(uint8_t) == 1, "non-wasi data layout");
_Static_assert(_Alignof(int16_t) == 2, "non-wasi data layout");
_Static_assert(_Alignof(uint16_t) == 2, "non-wasi data layout");
_Static_assert(_Alignof(int32_t) == 4, "non-wasi data layout");
_Static_assert(_Alignof(uint32_t) == 4, "non-wasi data layout");
#if 0
_Static_assert(_Alignof(int64_t) == 8, "non-wasi data layout");
_Static_assert(_Alignof(uint64_t) == 8, "non-wasi data layout");
#endif

typedef uint32_t __wasi_size_t;
_Static_assert(_Alignof(__wasi_size_t) == 4, "non-wasi data layout");

typedef uint8_t __wasi_advice_t;
#define __WASI_ADVICE_NORMAL     (0)
#define __WASI_ADVICE_SEQUENTIAL (1)
#define __WASI_ADVICE_RANDOM     (2)
#define __WASI_ADVICE_WILLNEED   (3)
#define __WASI_ADVICE_DONTNEED   (4)
#define __WASI_ADVICE_NOREUSE    (5)

typedef uint32_t __wasi_clockid_t;
#define __WASI_CLOCK_REALTIME           (0)
#define __WASI_CLOCK_MONOTONIC          (1)
#define __WASI_CLOCK_PROCESS_CPUTIME_ID (2)
#define __WASI_CLOCK_THREAD_CPUTIME_ID  (3)

typedef uint64_t __wasi_device_t;

typedef uint64_t __wasi_dircookie_t;
#define __WASI_DIRCOOKIE_START (0)

typedef uint32_t __wasi_dirnamlen_t;

typedef uint16_t __wasi_errno_t;
#define __WASI_ESUCCESS        (0)
#define __WASI_E2BIG           (1)
#define __WASI_EACCES          (2)
#define __WASI_EADDRINUSE      (3)
#define __WASI_EADDRNOTAVAIL   (4)
#define __WASI_EAFNOSUPPORT    (5)
#define __WASI_EAGAIN          (6)
#define __WASI_EALREADY        (7)
#define __WASI_EBADF           (8)
#define __WASI_EBADMSG         (9)
#define __WASI_EBUSY           (10)
#define __WASI_ECANCELED       (11)
#define __WASI_ECHILD          (12)
#define __WASI_ECONNABORTED    (13)
#define __WASI_ECONNREFUSED    (14)
#define __WASI_ECONNRESET      (15)
#define __WASI_EDEADLK         (16)
#define __WASI_EDESTADDRREQ    (17)
#define __WASI_EDOM            (18)
#define __WASI_EDQUOT          (19)
#define __WASI_EEXIST          (20)
#define __WASI_EFAULT          (21)
#define __WASI_EFBIG           (22)
#define __WASI_EHOSTUNREACH    (23)
#define __WASI_EIDRM           (24)
#define __WASI_EILSEQ          (25)
#define __WASI_EINPROGRESS     (26)
#define __WASI_EINTR           (27)
#define __WASI_EINVAL          (28)
#define __WASI_EIO             (29)
#define __WASI_EISCONN         (30)
#define __WASI_EISDIR          (31)
#define __WASI_ELOOP           (32)
#define __WASI_EMFILE          (33)
#define __WASI_EMLINK          (34)
#define __WASI_EMSGSIZE        (35)
#define __WASI_EMULTIHOP       (36)
#define __WASI_ENAMETOOLONG    (37)
#define __WASI_ENETDOWN        (38)
#define __WASI_ENETRESET       (39)
#define __WASI_ENETUNREACH     (40)
#define __WASI_ENFILE          (41)
#define __WASI_ENOBUFS         (42)
#define __WASI_ENODEV          (43)
#define __WASI_ENOENT          (44)
#define __WASI_ENOEXEC         (45)
#define __WASI_ENOLCK          (46)
#define __WASI_ENOLINK         (47)
#define __WASI_ENOMEM          (48)
#define __WASI_ENOMSG          (49)
#define __WASI_ENOPROTOOPT     (50)
#define __WASI_ENOSPC          (51)
#define __WASI_ENOSYS          (52)
#define __WASI_ENOTCONN        (53)
#define __WASI_ENOTDIR         (54)
#define __WASI_ENOTEMPTY       (55)
#define __WASI_ENOTRECOVERABLE (56)
#define __WASI_ENOTSOCK        (57)
#define __WASI_ENOTSUP         (58)
#define __WASI_ENOTTY          (59)
#define __WASI_ENXIO           (60)
#define __WASI_EOVERFLOW       (61)
#define __WASI_EOWNERDEAD      (62)
#define __WASI_EPERM           (63)
#define __WASI_EPIPE           (64)
#define __WASI_EPROTO          (65)
#define __WASI_EPROTONOSUPPORT (66)
#define __WASI_EPROTOTYPE      (67)
#define __WASI_ERANGE          (68)
#define __WASI_EROFS           (69)
#define __WASI_ESPIPE          (70)
#define __WASI_ESRCH           (71)
#define __WASI_ESTALE          (72)
#define __WASI_ETIMEDOUT       (73)
#define __WASI_ETXTBSY         (74)
#define __WASI_EXDEV           (75)
#define __WASI_ENOTCAPABLE     (76)

#if defined(_MSC_VER)
#define ALIGNED_(x) __declspec(align(x))
#define WARN_UNUSED _Check_return_
#elif defined(__GNUC__)
#define ALIGNED_(x) __attribute__ ((aligned(x)))
#define WARN_UNUSED __attribute__((__warn_unused_result__))
#endif

#define ALIGNED_TYPE(t,x) typedef t ALIGNED_(x)

typedef uint16_t __wasi_eventrwflags_t;
#define __WASI_EVENT_FD_READWRITE_HANGUP (0x0001)

typedef uint8_t __wasi_eventtype_t;
#define __WASI_EVENTTYPE_CLOCK          (0)
#define __WASI_EVENTTYPE_FD_READ        (1)
#define __WASI_EVENTTYPE_FD_WRITE       (2)

typedef uint32_t __wasi_exitcode_t;

typedef uint32_t __wasi_fd_t;

typedef uint16_t __wasi_fdflags_t;
#define __WASI_FDFLAG_APPEND   (0x0001)
#define __WASI_FDFLAG_DSYNC    (0x0002)
#define __WASI_FDFLAG_NONBLOCK (0x0004)
#define __WASI_FDFLAG_RSYNC    (0x0008)
#define __WASI_FDFLAG_SYNC     (0x0010)

typedef int64_t __wasi_filedelta_t;

typedef uint64_t __wasi_filesize_t;

typedef uint8_t __wasi_filetype_t;
#define __WASI_FILETYPE_UNKNOWN          (0)
#define __WASI_FILETYPE_BLOCK_DEVICE     (1)
#define __WASI_FILETYPE_CHARACTER_DEVICE (2)
#define __WASI_FILETYPE_DIRECTORY        (3)
#define __WASI_FILETYPE_REGULAR_FILE     (4)
#define __WASI_FILETYPE_SOCKET_DGRAM     (5)
#define __WASI_FILETYPE_SOCKET_STREAM    (6)
#define __WASI_FILETYPE_SYMBOLIC_LINK    (7)

typedef uint16_t __wasi_fstflags_t;
#define __WASI_FILESTAT_SET_ATIM     (0x0001)
#define __WASI_FILESTAT_SET_ATIM_NOW (0x0002)
#define __WASI_FILESTAT_SET_MTIM     (0x0004)
#define __WASI_FILESTAT_SET_MTIM_NOW (0x0008)

typedef uint64_t __wasi_inode_t;

ALIGNED_TYPE(uint64_t, 8) __wasi_linkcount_t;

typedef uint32_t __wasi_lookupflags_t;
#define __WASI_LOOKUP_SYMLINK_FOLLOW (0x00000001)

typedef uint16_t __wasi_oflags_t;
#define __WASI_O_CREAT     (0x0001)
#define __WASI_O_DIRECTORY (0x0002)
#define __WASI_O_EXCL      (0x0004)
#define __WASI_O_TRUNC     (0x0008)

typedef uint16_t __wasi_riflags_t;
#define __WASI_SOCK_RECV_PEEK    (0x0001)
#define __WASI_SOCK_RECV_WAITALL (0x0002)

typedef uint64_t __wasi_rights_t;

/**
 * Observe that WASI defines rights in the plural form
 * TODO: refactor to use RIGHTS instead of RIGHT
 */
#define __WASI_RIGHT_FD_DATASYNC ((__wasi_rights_t)(UINT64_C(1) << 0))
#define __WASI_RIGHT_FD_READ ((__wasi_rights_t)(UINT64_C(1) << 1))
#define __WASI_RIGHT_FD_SEEK ((__wasi_rights_t)(UINT64_C(1) << 2))
#define __WASI_RIGHT_FD_FDSTAT_SET_FLAGS ((__wasi_rights_t)(UINT64_C(1) << 3))
#define __WASI_RIGHT_FD_SYNC ((__wasi_rights_t)(UINT64_C(1) << 4))
#define __WASI_RIGHT_FD_TELL ((__wasi_rights_t)(UINT64_C(1) << 5))
#define __WASI_RIGHT_FD_WRITE ((__wasi_rights_t)(UINT64_C(1) << 6))
#define __WASI_RIGHT_FD_ADVISE ((__wasi_rights_t)(UINT64_C(1) << 7))
#define __WASI_RIGHT_FD_ALLOCATE ((__wasi_rights_t)(UINT64_C(1) << 8))
#define __WASI_RIGHT_PATH_CREATE_DIRECTORY ((__wasi_rights_t)(UINT64_C(1) << 9))
#define __WASI_RIGHT_PATH_CREATE_FILE ((__wasi_rights_t)(UINT64_C(1) << 10))
#define __WASI_RIGHT_PATH_LINK_SOURCE ((__wasi_rights_t)(UINT64_C(1) << 11))
#define __WASI_RIGHT_PATH_LINK_TARGET ((__wasi_rights_t)(UINT64_C(1) << 12))
#define __WASI_RIGHT_PATH_OPEN ((__wasi_rights_t)(UINT64_C(1) << 13))
#define __WASI_RIGHT_FD_READDIR ((__wasi_rights_t)(UINT64_C(1) << 14))
#define __WASI_RIGHT_PATH_READLINK ((__wasi_rights_t)(UINT64_C(1) << 15))
#define __WASI_RIGHT_PATH_RENAME_SOURCE ((__wasi_rights_t)(UINT64_C(1) << 16))
#define __WASI_RIGHT_PATH_RENAME_TARGET ((__wasi_rights_t)(UINT64_C(1) << 17))
#define __WASI_RIGHT_PATH_FILESTAT_GET ((__wasi_rights_t)(UINT64_C(1) << 18))
#define __WASI_RIGHT_PATH_FILESTAT_SET_SIZE ((__wasi_rights_t)(UINT64_C(1) << 19))
#define __WASI_RIGHT_PATH_FILESTAT_SET_TIMES ((__wasi_rights_t)(UINT64_C(1) << 20))
#define __WASI_RIGHT_FD_FILESTAT_GET ((__wasi_rights_t)(UINT64_C(1) << 21))
#define __WASI_RIGHT_FD_FILESTAT_SET_SIZE ((__wasi_rights_t)(UINT64_C(1) << 22))
#define __WASI_RIGHT_FD_FILESTAT_SET_TIMES ((__wasi_rights_t)(UINT64_C(1) << 23))
#define __WASI_RIGHT_PATH_SYMLINK ((__wasi_rights_t)(UINT64_C(1) << 24))
#define __WASI_RIGHT_PATH_REMOVE_DIRECTORY ((__wasi_rights_t)(UINT64_C(1) << 25))
#define __WASI_RIGHT_PATH_UNLINK_FILE ((__wasi_rights_t)(UINT64_C(1) << 26))
#define __WASI_RIGHT_POLL_FD_READWRITE ((__wasi_rights_t)(UINT64_C(1) << 27))
#define __WASI_RIGHT_SOCK_CONNECT ((__wasi_rights_t)(UINT64_C(1) << 28))
#define __WASI_RIGHT_SOCK_LISTEN ((__wasi_rights_t)(UINT64_C(1) << 29))
#define __WASI_RIGHT_SOCK_BIND ((__wasi_rights_t)(UINT64_C(1) << 30))
#define __WASI_RIGHT_SOCK_ACCEPT ((__wasi_rights_t)(UINT64_C(1) << 31))
#define __WASI_RIGHT_SOCK_RECV ((__wasi_rights_t)(UINT64_C(1) << 32))
#define __WASI_RIGHT_SOCK_SEND ((__wasi_rights_t)(UINT64_C(1) << 33))
#define __WASI_RIGHT_SOCK_ADDR_LOCAL ((__wasi_rights_t)(UINT64_C(1) << 34))
#define __WASI_RIGHT_SOCK_ADDR_REMOTE ((__wasi_rights_t)(UINT64_C(1) << 35))
#define __WASI_RIGHT_SOCK_RECV_FROM ((__wasi_rights_t)(UINT64_C(1) << 36))
#define __WASI_RIGHT_SOCK_SEND_TO ((__wasi_rights_t)(UINT64_C(1) << 37))

typedef uint16_t __wasi_roflags_t;
#define __WASI_SOCK_RECV_DATA_TRUNCATED (0x0001)

typedef uint8_t __wasi_sdflags_t;
#define __WASI_SHUT_RD (0x01)
#define __WASI_SHUT_WR (0x02)

typedef uint16_t __wasi_siflags_t;

typedef uint8_t __wasi_signal_t;

typedef uint16_t __wasi_subclockflags_t;
#define __WASI_SUBSCRIPTION_CLOCK_ABSTIME (0x0001)

typedef uint64_t __wasi_timestamp_t;

typedef uint64_t __wasi_userdata_t;

typedef uint8_t __wasi_whence_t;
#define __WASI_WHENCE_SET (0)
#define __WASI_WHENCE_CUR (1)
#define __WASI_WHENCE_END (2)

typedef uint8_t __wasi_preopentype_t;
#define __WASI_PREOPENTYPE_DIR              (0)

struct fd_table;
struct fd_prestats;
struct argv_environ_values;
struct addr_pool;

typedef struct ALIGNED_(8) __wasi_dirent_t {
    __wasi_dircookie_t d_next;
    __wasi_inode_t d_ino;
    __wasi_dirnamlen_t d_namlen;
    __wasi_filetype_t d_type;
} __wasi_dirent_t;
_Static_assert(offsetof(__wasi_dirent_t, d_next) == 0, "non-wasi data layout");
_Static_assert(offsetof(__wasi_dirent_t, d_ino) == 8, "non-wasi data layout");
_Static_assert(offsetof(__wasi_dirent_t, d_namlen) == 16, "non-wasi data layout");
_Static_assert(offsetof(__wasi_dirent_t, d_type) == 20, "non-wasi data layout");
_Static_assert(sizeof(__wasi_dirent_t) == 24, "non-wasi data layout");
_Static_assert(_Alignof(__wasi_dirent_t) == 8, "non-wasi data layout");

typedef struct ALIGNED_(8) __wasi_event_t {
    __wasi_userdata_t userdata;
    __wasi_errno_t error;
    __wasi_eventtype_t type;
    uint8_t __paddings[5];
    union __wasi_event_u {
        struct __wasi_event_u_fd_readwrite_t {
            __wasi_filesize_t nbytes;
            __wasi_eventrwflags_t flags;
            uint8_t __paddings[6];
        } fd_readwrite;
    } u;
} __wasi_event_t;
_Static_assert(offsetof(__wasi_event_t, userdata) == 0, "non-wasi data layout");
_Static_assert(offsetof(__wasi_event_t, error) == 8, "non-wasi data layout");
_Static_assert(offsetof(__wasi_event_t, type) == 10, "non-wasi data layout");
_Static_assert(
    offsetof(__wasi_event_t, u.fd_readwrite.nbytes) == 16, "non-wasi data layout");
_Static_assert(
    offsetof(__wasi_event_t, u.fd_readwrite.flags) == 24, "non-wasi data layout");
_Static_assert(sizeof(__wasi_event_t) == 32, "non-wasi data layout");
_Static_assert(_Alignof(__wasi_event_t) == 8, "non-wasi data layout");

typedef struct __wasi_prestat_t {
    __wasi_preopentype_t pr_type;
    union __wasi_prestat_u {
        struct __wasi_prestat_u_dir_t {
            size_t pr_name_len;
        } dir;
    } u;
} __wasi_prestat_t;
_Static_assert(offsetof(__wasi_prestat_t, pr_type) == 0, "non-wasi data layout");
_Static_assert(sizeof(void *) != 4 ||
    offsetof(__wasi_prestat_t, u.dir.pr_name_len) == 4, "non-wasi data layout");
_Static_assert(sizeof(void *) != 8 ||
    offsetof(__wasi_prestat_t, u.dir.pr_name_len) == 8, "non-wasi data layout");
_Static_assert(sizeof(void *) != 4 ||
    sizeof(__wasi_prestat_t) == 8, "non-wasi data layout");
_Static_assert(sizeof(void *) != 8 ||
    sizeof(__wasi_prestat_t) == 16, "non-wasi data layout");
_Static_assert(sizeof(void *) != 4 ||
    _Alignof(__wasi_prestat_t) == 4, "non-wasi data layout");
_Static_assert(sizeof(void *) != 8 ||
    _Alignof(__wasi_prestat_t) == 8, "non-wasi data layout");

typedef struct ALIGNED_(8) __wasi_fdstat_t {
    __wasi_filetype_t fs_filetype;
    __wasi_fdflags_t fs_flags;
    uint8_t __paddings[4];
    __wasi_rights_t fs_rights_base;
    __wasi_rights_t fs_rights_inheriting;
} __wasi_fdstat_t;
_Static_assert(
    offsetof(__wasi_fdstat_t, fs_filetype) == 0, "non-wasi data layout");
_Static_assert(offsetof(__wasi_fdstat_t, fs_flags) == 2, "non-wasi data layout");
_Static_assert(
    offsetof(__wasi_fdstat_t, fs_rights_base) == 8, "non-wasi data layout");
_Static_assert(
    offsetof(__wasi_fdstat_t, fs_rights_inheriting) == 16,
    "non-wasi data layout");
_Static_assert(sizeof(__wasi_fdstat_t) == 24, "non-wasi data layout");
_Static_assert(_Alignof(__wasi_fdstat_t) == 8, "non-wasi data layout");

typedef struct ALIGNED_(8) __wasi_filestat_t {
    __wasi_device_t st_dev;
    __wasi_inode_t st_ino;
    __wasi_filetype_t st_filetype;
    __wasi_linkcount_t st_nlink;
    __wasi_filesize_t st_size;
    __wasi_timestamp_t st_atim;
    __wasi_timestamp_t st_mtim;
    __wasi_timestamp_t st_ctim;
} __wasi_filestat_t;
_Static_assert(offsetof(__wasi_filestat_t, st_dev) == 0, "non-wasi data layout");
_Static_assert(offsetof(__wasi_filestat_t, st_ino) == 8, "non-wasi data layout");
_Static_assert(
    offsetof(__wasi_filestat_t, st_filetype) == 16, "non-wasi data layout");
_Static_assert(
    offsetof(__wasi_filestat_t, st_nlink) == 24, "non-wasi data layout");
_Static_assert(
    offsetof(__wasi_filestat_t, st_size) == 32, "non-wasi data layout");
_Static_assert(
    offsetof(__wasi_filestat_t, st_atim) == 40, "non-wasi data layout");
_Static_assert(
    offsetof(__wasi_filestat_t, st_mtim) == 48, "non-wasi data layout");
_Static_assert(
    offsetof(__wasi_filestat_t, st_ctim) == 56, "non-wasi data layout");
_Static_assert(sizeof(__wasi_filestat_t) == 64, "non-wasi data layout");
_Static_assert(_Alignof(__wasi_filestat_t) == 8, "non-wasi data layout");

typedef struct __wasi_ciovec_t {
    const void *buf;
    size_t buf_len;
} __wasi_ciovec_t;
_Static_assert(offsetof(__wasi_ciovec_t, buf) == 0, "non-wasi data layout");
_Static_assert(sizeof(void *) != 4 ||
    offsetof(__wasi_ciovec_t, buf_len) == 4, "non-wasi data layout");
_Static_assert(sizeof(void *) != 8 ||
    offsetof(__wasi_ciovec_t, buf_len) == 8, "non-wasi data layout");
_Static_assert(sizeof(void *) != 4 ||
    sizeof(__wasi_ciovec_t) == 8, "non-wasi data layout");
_Static_assert(sizeof(void *) != 8 ||
    sizeof(__wasi_ciovec_t) == 16, "non-wasi data layout");
_Static_assert(sizeof(void *) != 4 ||
    _Alignof(__wasi_ciovec_t) == 4, "non-wasi data layout");
_Static_assert(sizeof(void *) != 8 ||
    _Alignof(__wasi_ciovec_t) == 8, "non-wasi data layout");

typedef struct __wasi_iovec_t {
    void *buf;
    size_t buf_len;
} __wasi_iovec_t;
_Static_assert(offsetof(__wasi_iovec_t, buf) == 0, "non-wasi data layout");
_Static_assert(sizeof(void *) != 4 ||
    offsetof(__wasi_iovec_t, buf_len) == 4, "non-wasi data layout");
_Static_assert(sizeof(void *) != 8 ||
    offsetof(__wasi_iovec_t, buf_len) == 8, "non-wasi data layout");
_Static_assert(sizeof(void *) != 4 ||
    sizeof(__wasi_iovec_t) == 8, "non-wasi data layout");
_Static_assert(sizeof(void *) != 8 ||
    sizeof(__wasi_iovec_t) == 16, "non-wasi data layout");
_Static_assert(sizeof(void *) != 4 ||
    _Alignof(__wasi_iovec_t) == 4, "non-wasi data layout");
_Static_assert(sizeof(void *) != 8 ||
    _Alignof(__wasi_iovec_t) == 8, "non-wasi data layout");

/**
 * The contents of a `subscription` when type is `eventtype::clock`.
 */
typedef struct ALIGNED_(8) __wasi_subscription_clock_t {
    /**
     * The clock against which to compare the timestamp.
     */
    __wasi_clockid_t clock_id;

    uint8_t __paddings1[4];

    /**
     * The absolute or relative timestamp.
     */
    __wasi_timestamp_t timeout;

    /**
     * The amount of time that the implementation may wait additionally
     * to coalesce with other events.
     */
    __wasi_timestamp_t precision;

    /**
     * Flags specifying whether the timeout is absolute or relative
     */
    __wasi_subclockflags_t flags;

    uint8_t __paddings2[4];

} __wasi_subscription_clock_t;

_Static_assert(sizeof(__wasi_subscription_clock_t) == 32, "witx calculated size");
_Static_assert(_Alignof(__wasi_subscription_clock_t) == 8, "witx calculated align");
_Static_assert(offsetof(__wasi_subscription_clock_t, clock_id) == 0, "witx calculated offset");
_Static_assert(offsetof(__wasi_subscription_clock_t, timeout) == 8, "witx calculated offset");
_Static_assert(offsetof(__wasi_subscription_clock_t, precision) == 16, "witx calculated offset");
_Static_assert(offsetof(__wasi_subscription_clock_t, flags) == 24, "witx calculated offset");

/**
 * The contents of a `subscription` when type is type is
 * `eventtype::fd_read` or `eventtype::fd_write`.
 */
typedef struct __wasi_subscription_fd_readwrite_t {
    /**
     * The file descriptor on which to wait for it to become ready for reading or writing.
     */
    __wasi_fd_t fd;

} __wasi_subscription_fd_readwrite_t;

_Static_assert(sizeof(__wasi_subscription_fd_readwrite_t) == 4, "witx calculated size");
_Static_assert(_Alignof(__wasi_subscription_fd_readwrite_t) == 4, "witx calculated align");
_Static_assert(offsetof(__wasi_subscription_fd_readwrite_t, fd) == 0, "witx calculated offset");

/**
 * The contents of a `subscription`.
 */
typedef union __wasi_subscription_u_u_t {
    __wasi_subscription_clock_t clock;
    __wasi_subscription_fd_readwrite_t fd_readwrite;
} __wasi_subscription_u_u_t ;

typedef struct ALIGNED_(8) __wasi_subscription_u_t {
    __wasi_eventtype_t type;
    __wasi_subscription_u_u_t u;
} __wasi_subscription_u_t;

_Static_assert(sizeof(__wasi_subscription_u_t) == 40, "witx calculated size");
_Static_assert(_Alignof(__wasi_subscription_u_t) == 8, "witx calculated align");
_Static_assert(offsetof(__wasi_subscription_u_t, u) == 8, "witx calculated union offset");
_Static_assert(sizeof(__wasi_subscription_u_u_t) == 32, "witx calculated union size");
_Static_assert(_Alignof(__wasi_subscription_u_u_t) == 8, "witx calculated union align");

/**
 * Subscription to an event.
 */
typedef struct __wasi_subscription_t {
    /**
     * User-provided value that is attached to the subscription in the
     * implementation and returned through `event::userdata`.
     */
    __wasi_userdata_t userdata;

    /**
     * The type of the event to which to subscribe, and its contents
     */
    __wasi_subscription_u_t u;

} __wasi_subscription_t;

_Static_assert(sizeof(__wasi_subscription_t) == 48, "witx calculated size");
_Static_assert(_Alignof(__wasi_subscription_t) == 8, "witx calculated align");
_Static_assert(offsetof(__wasi_subscription_t, userdata) == 0, "witx calculated offset");
_Static_assert(offsetof(__wasi_subscription_t, u) == 8, "witx calculated offset");

/* keep syncing with wasi_socket_ext.h */
typedef enum {
    /* Used only for sock_addr_resolve hints */
    SOCKET_ANY = -1,
    SOCKET_DGRAM = 0,
    SOCKET_STREAM,
} __wasi_sock_type_t;

typedef uint16_t __wasi_ip_port_t;

typedef enum { IPv4 = 0, IPv6 } __wasi_addr_type_t;

/* n0.n1.n2.n3 */
typedef struct __wasi_addr_ip4_t {
    uint8_t n0;
    uint8_t n1;
    uint8_t n2;
    uint8_t n3;
} __wasi_addr_ip4_t;

typedef struct __wasi_addr_ip4_port_t {
    __wasi_addr_ip4_t addr;
    __wasi_ip_port_t port;
} __wasi_addr_ip4_port_t;

typedef struct __wasi_addr_ip6_t {
    uint16_t n0;
    uint16_t n1;
    uint16_t n2;
    uint16_t n3;
    uint16_t h0;
    uint16_t h1;
    uint16_t h2;
    uint16_t h3;
} __wasi_addr_ip6_t;

typedef struct __wasi_addr_ip6_port_t {
    __wasi_addr_ip6_t addr;
    __wasi_ip_port_t port;
} __wasi_addr_ip6_port_t;

typedef struct __wasi_addr_ip_t {
    __wasi_addr_type_t kind;
    union {
        __wasi_addr_ip4_t ip4;
        __wasi_addr_ip6_t ip6;
    } addr;
} __wasi_addr_ip_t;

typedef struct __wasi_addr_t {
    __wasi_addr_type_t kind;
    union {
        __wasi_addr_ip4_port_t ip4;
        __wasi_addr_ip6_port_t ip6;
    } addr;
} __wasi_addr_t;

typedef enum { INET4 = 0, INET6, INET_UNSPEC } __wasi_address_family_t;

typedef struct __wasi_addr_info_t {
    __wasi_addr_t addr;
    __wasi_sock_type_t type;
} __wasi_addr_info_t;

typedef struct __wasi_addr_info_hints_t {
   __wasi_sock_type_t type;
   __wasi_address_family_t family;
   // this is to workaround lack of optional parameters
   uint8_t hints_enabled;
} __wasi_addr_info_hints_t;

#if defined(WASMTIME_SSP_WASI_API)
#define WASMTIME_SSP_SYSCALL_NAME(name) \
    asm("__wasi_" #name)
#else
#define WASMTIME_SSP_SYSCALL_NAME(name)
#endif

__wasi_errno_t wasmtime_ssp_args_get(
    struct argv_environ_values *arg_environ,
    char **argv,
    char *argv_buf
) WASMTIME_SSP_SYSCALL_NAME(args_get) WARN_UNUSED;

__wasi_errno_t wasmtime_ssp_args_sizes_get(
    struct argv_environ_values *arg_environ,
    size_t *argc,
    size_t *argv_buf_size
) WASMTIME_SSP_SYSCALL_NAME(args_sizes_get) WARN_UNUSED;

__wasi_errno_t wasmtime_ssp_clock_res_get(
    __wasi_clockid_t clock_id,
    __wasi_timestamp_t *resolution
) WASMTIME_SSP_SYSCALL_NAME(clock_res_get) WARN_UNUSED;

__wasi_errno_t wasmtime_ssp_clock_time_get(
    __wasi_clockid_t clock_id,
    __wasi_timestamp_t precision,
    __wasi_timestamp_t *time
) WASMTIME_SSP_SYSCALL_NAME(clock_time_get) WARN_UNUSED;

__wasi_errno_t wasmtime_ssp_environ_get(
    struct argv_environ_values *arg_environ,
    char **environ,
    char *environ_buf
) WASMTIME_SSP_SYSCALL_NAME(environ_get) WARN_UNUSED;

__wasi_errno_t wasmtime_ssp_environ_sizes_get(
    struct argv_environ_values *arg_environ,
    size_t *environ_count,
    size_t *environ_buf_size
) WASMTIME_SSP_SYSCALL_NAME(environ_sizes_get) WARN_UNUSED;

__wasi_errno_t wasmtime_ssp_fd_prestat_get(
    struct fd_prestats *prestats,
    __wasi_fd_t fd,
    __wasi_prestat_t *buf
) WASMTIME_SSP_SYSCALL_NAME(fd_prestat_get) WARN_UNUSED;

__wasi_errno_t wasmtime_ssp_fd_prestat_dir_name(
    struct fd_prestats *prestats,
    __wasi_fd_t fd,
    char *path,
    size_t path_len
) WASMTIME_SSP_SYSCALL_NAME(fd_prestat_dir_name) WARN_UNUSED;

__wasi_errno_t wasmtime_ssp_fd_close(
    wasm_exec_env_t exec_env,
    struct fd_table *curfds,
    struct fd_prestats *prestats,
    __wasi_fd_t fd
) WASMTIME_SSP_SYSCALL_NAME(fd_close) WARN_UNUSED;

__wasi_errno_t wasmtime_ssp_fd_datasync(
    wasm_exec_env_t exec_env,
    struct fd_table *curfds,
    __wasi_fd_t fd
) WASMTIME_SSP_SYSCALL_NAME(fd_datasync) WARN_UNUSED;

__wasi_errno_t wasmtime_ssp_fd_pread(
    wasm_exec_env_t exec_env,
    struct fd_table *curfds,
    __wasi_fd_t fd,
    const __wasi_iovec_t *iovs,
    size_t iovs_len,
    __wasi_filesize_t offset,
    size_t *nread
) WASMTIME_SSP_SYSCALL_NAME(fd_pread) WARN_UNUSED;

__wasi_errno_t wasmtime_ssp_fd_pwrite(
    wasm_exec_env_t exec_env,
    struct fd_table *curfds,
    __wasi_fd_t fd,
    const __wasi_ciovec_t *iovs,
    size_t iovs_len,
    __wasi_filesize_t offset,
    size_t *nwritten
) WASMTIME_SSP_SYSCALL_NAME(fd_pwrite) WARN_UNUSED;

__wasi_errno_t wasmtime_ssp_fd_read(
    wasm_exec_env_t exec_env,
    struct fd_table *curfds,
    __wasi_fd_t fd,
    const __wasi_iovec_t *iovs,
    size_t iovs_len,
    size_t *nread
) WASMTIME_SSP_SYSCALL_NAME(fd_read) WARN_UNUSED;

__wasi_errno_t wasmtime_ssp_fd_renumber(
    wasm_exec_env_t exec_env,
    struct fd_table *curfds,
    struct fd_prestats *prestats,
    __wasi_fd_t from,
    __wasi_fd_t to
) WASMTIME_SSP_SYSCALL_NAME(fd_renumber) WARN_UNUSED;

__wasi_errno_t wasmtime_ssp_fd_seek(
    wasm_exec_env_t exec_env,
    struct fd_table *curfds,
    __wasi_fd_t fd,
    __wasi_filedelta_t offset,
    __wasi_whence_t whence,
    __wasi_filesize_t *newoffset
) WASMTIME_SSP_SYSCALL_NAME(fd_seek) WARN_UNUSED;

__wasi_errno_t wasmtime_ssp_fd_tell(
    wasm_exec_env_t exec_env,
    struct fd_table *curfds,
    __wasi_fd_t fd,
    __wasi_filesize_t *newoffset
) WASMTIME_SSP_SYSCALL_NAME(fd_tell) WARN_UNUSED;

__wasi_errno_t wasmtime_ssp_fd_fdstat_get(
    wasm_exec_env_t exec_env,
    struct fd_table *curfds,
    __wasi_fd_t fd,
    __wasi_fdstat_t *buf
) WASMTIME_SSP_SYSCALL_NAME(fd_fdstat_get) WARN_UNUSED;

__wasi_errno_t wasmtime_ssp_fd_fdstat_set_flags(
    wasm_exec_env_t exec_env,
    struct fd_table *curfds,
    __wasi_fd_t fd,
    __wasi_fdflags_t flags
) WASMTIME_SSP_SYSCALL_NAME(fd_fdstat_set_flags) WARN_UNUSED;

__wasi_errno_t wasmtime_ssp_fd_fdstat_set_rights(
    wasm_exec_env_t exec_env,
    struct fd_table *curfds,
    __wasi_fd_t fd,
    __wasi_rights_t fs_rights_base,
    __wasi_rights_t fs_rights_inheriting
) WASMTIME_SSP_SYSCALL_NAME(fd_fdstat_set_rights) WARN_UNUSED;

__wasi_errno_t wasmtime_ssp_fd_sync(
    wasm_exec_env_t exec_env,
    struct fd_table *curfds,
    __wasi_fd_t fd
) WASMTIME_SSP_SYSCALL_NAME(fd_sync) WARN_UNUSED;

__wasi_errno_t wasmtime_ssp_fd_write(
    wasm_exec_env_t exec_env,
    struct fd_table *curfds,
    __wasi_fd_t fd,
    const __wasi_ciovec_t *iovs,
    size_t iovs_len,
    size_t *nwritten
) WASMTIME_SSP_SYSCALL_NAME(fd_write) WARN_UNUSED;

__wasi_errno_t wasmtime_ssp_fd_advise(
    wasm_exec_env_t exec_env,
    struct fd_table *curfds,
    __wasi_fd_t fd,
    __wasi_filesize_t offset,
    __wasi_filesize_t len,
    __wasi_advice_t advice
) WASMTIME_SSP_SYSCALL_NAME(fd_advise) WARN_UNUSED;

__wasi_errno_t wasmtime_ssp_fd_allocate(
    wasm_exec_env_t exec_env,
    struct fd_table *curfds,
    __wasi_fd_t fd,
    __wasi_filesize_t offset,
    __wasi_filesize_t len
) WASMTIME_SSP_SYSCALL_NAME(fd_allocate) WARN_UNUSED;

__wasi_errno_t wasmtime_ssp_path_create_directory(
    wasm_exec_env_t exec_env,
    struct fd_table *curfds,
    __wasi_fd_t fd,
    const char *path,
    size_t path_len
) WASMTIME_SSP_SYSCALL_NAME(path_create_directory) WARN_UNUSED;

__wasi_errno_t wasmtime_ssp_path_link(
    wasm_exec_env_t exec_env,
    struct fd_table *curfds,
    struct fd_prestats *prestats,
    __wasi_fd_t old_fd,
    __wasi_lookupflags_t old_flags,
    const char *old_path,
    size_t old_path_len,
    __wasi_fd_t new_fd,
    const char *new_path,
    size_t new_path_len
) WASMTIME_SSP_SYSCALL_NAME(path_link) WARN_UNUSED;

__wasi_errno_t wasmtime_ssp_path_open(
    wasm_exec_env_t exec_env,
    struct fd_table *curfds,
    __wasi_fd_t dirfd,
    __wasi_lookupflags_t dirflags,
    const char *path,
    size_t path_len,
    __wasi_oflags_t oflags,
    __wasi_rights_t fs_rights_base,
    __wasi_rights_t fs_rights_inheriting,
    __wasi_fdflags_t fs_flags,
    __wasi_fd_t *fd
) WASMTIME_SSP_SYSCALL_NAME(path_open) WARN_UNUSED;

__wasi_errno_t wasmtime_ssp_fd_readdir(
    wasm_exec_env_t exec_env,
    struct fd_table *curfds,
    __wasi_fd_t fd,
    void *buf,
    size_t buf_len,
    __wasi_dircookie_t cookie,
    size_t *bufused
) WASMTIME_SSP_SYSCALL_NAME(fd_readdir) WARN_UNUSED;

__wasi_errno_t wasmtime_ssp_path_readlink(
    wasm_exec_env_t exec_env,
    struct fd_table *curfds,
    __wasi_fd_t fd,
    const char *path,
    size_t path_len,
    char *buf,
    size_t buf_len,
    size_t *bufused
) WASMTIME_SSP_SYSCALL_NAME(path_readlink) WARN_UNUSED;

__wasi_errno_t wasmtime_ssp_path_rename(
    wasm_exec_env_t exec_env,
    struct fd_table *curfds,
    __wasi_fd_t old_fd,
    const char *old_path,
    size_t old_path_len,
    __wasi_fd_t new_fd,
    const char *new_path,
    size_t new_path_len
) WASMTIME_SSP_SYSCALL_NAME(path_rename) WARN_UNUSED;

__wasi_errno_t wasmtime_ssp_fd_filestat_get(
    wasm_exec_env_t exec_env,
    struct fd_table *curfds,
    __wasi_fd_t fd,
    __wasi_filestat_t *buf
) WASMTIME_SSP_SYSCALL_NAME(fd_filestat_get) WARN_UNUSED;

__wasi_errno_t wasmtime_ssp_fd_filestat_set_times(
    wasm_exec_env_t exec_env,
    struct fd_table *curfds,
    __wasi_fd_t fd,
    __wasi_timestamp_t st_atim,
    __wasi_timestamp_t st_mtim,
    __wasi_fstflags_t fstflags
) WASMTIME_SSP_SYSCALL_NAME(fd_filestat_set_times) WARN_UNUSED;

__wasi_errno_t wasmtime_ssp_fd_filestat_set_size(
    wasm_exec_env_t exec_env,
    struct fd_table *curfds,
    __wasi_fd_t fd,
    __wasi_filesize_t st_size
) WASMTIME_SSP_SYSCALL_NAME(fd_filestat_set_size) WARN_UNUSED;

__wasi_errno_t wasmtime_ssp_path_filestat_get(
    wasm_exec_env_t exec_env,
    struct fd_table *curfds,
    __wasi_fd_t fd,
    __wasi_lookupflags_t flags,
    const char *path,
    size_t path_len,
    __wasi_filestat_t *buf
) WASMTIME_SSP_SYSCALL_NAME(path_filestat_get) WARN_UNUSED;

__wasi_errno_t wasmtime_ssp_path_filestat_set_times(
    wasm_exec_env_t exec_env,
    struct fd_table *curfds,
    __wasi_fd_t fd,
    __wasi_lookupflags_t flags,
    const char *path,
    size_t path_len,
    __wasi_timestamp_t st_atim,
    __wasi_timestamp_t st_mtim,
    __wasi_fstflags_t fstflags
) WASMTIME_SSP_SYSCALL_NAME(path_filestat_set_times) WARN_UNUSED;

__wasi_errno_t wasmtime_ssp_path_symlink(
    wasm_exec_env_t exec_env,
    struct fd_table *curfds,
    struct fd_prestats *prestats,
    const char *old_path,
    size_t old_path_len,
    __wasi_fd_t fd,
    const char *new_path,
    size_t new_path_len
) WASMTIME_SSP_SYSCALL_NAME(path_symlink) WARN_UNUSED;

__wasi_errno_t wasmtime_ssp_path_unlink_file(
    wasm_exec_env_t exec_env,
    struct fd_table *curfds,
    __wasi_fd_t fd,
    const char *path,
    size_t path_len
) WASMTIME_SSP_SYSCALL_NAME(path_unlink_file) WARN_UNUSED;

__wasi_errno_t wasmtime_ssp_path_remove_directory(
    wasm_exec_env_t exec_env,
    struct fd_table *curfds,
    __wasi_fd_t fd,
    const char *path,
    size_t path_len
) WASMTIME_SSP_SYSCALL_NAME(path_remove_directory) WARN_UNUSED;

__wasi_errno_t wasmtime_ssp_poll_oneoff(
    wasm_exec_env_t exec_env,
    struct fd_table *curfds,
    const __wasi_subscription_t *in,
    __wasi_event_t *out,
    size_t nsubscriptions,
    size_t *nevents
) WASMTIME_SSP_SYSCALL_NAME(poll_oneoff) WARN_UNUSED;

<<<<<<< HEAD
#if 0
/**
 * We throw exception in libc-wasi wrapper function wasi_proc_exit()
 * but not call this function.
 */
_Noreturn void wasmtime_ssp_proc_exit(
    __wasi_exitcode_t rval
) WASMTIME_SSP_SYSCALL_NAME(proc_exit);
#endif

__wasi_errno_t wasmtime_ssp_proc_raise(
    __wasi_signal_t sig
) WASMTIME_SSP_SYSCALL_NAME(proc_raise) WARN_UNUSED;

=======
>>>>>>> 059fbfc2
__wasi_errno_t wasmtime_ssp_random_get(
    void *buf,
    size_t buf_len
) WASMTIME_SSP_SYSCALL_NAME(random_get) WARN_UNUSED;

__wasi_errno_t
wasi_ssp_sock_accept(
    wasm_exec_env_t exec_env,
    struct fd_table *curfds,
    __wasi_fd_t fd, __wasi_fdflags_t flags, __wasi_fd_t *fd_new
) WARN_UNUSED;

__wasi_errno_t
wasi_ssp_sock_addr_local(
    wasm_exec_env_t exec_env,
    struct fd_table *curfds,
    __wasi_fd_t fd, __wasi_addr_t *addr
) WARN_UNUSED;

__wasi_errno_t
wasi_ssp_sock_addr_remote(
    wasm_exec_env_t exec_env,
    struct fd_table *curfds,
    __wasi_fd_t fd, __wasi_addr_t *addr
) WARN_UNUSED;

__wasi_errno_t
wasi_ssp_sock_open(
    wasm_exec_env_t exec_env,
    struct fd_table *curfds,
    __wasi_fd_t poolfd, __wasi_address_family_t af, __wasi_sock_type_t socktype,
    __wasi_fd_t *sockfd
) WARN_UNUSED;

__wasi_errno_t
wasi_ssp_sock_bind(
    wasm_exec_env_t exec_env,
    struct fd_table *curfds, struct addr_pool *addr_pool,
    __wasi_fd_t fd, __wasi_addr_t *addr
) WARN_UNUSED;

__wasi_errno_t
wasi_ssp_sock_addr_resolve(
    wasm_exec_env_t exec_env,
    struct fd_table *curfds, char **ns_lookup_list,
    const char *host, const char* service,
    __wasi_addr_info_hints_t *hints, __wasi_addr_info_t *addr_info,
    __wasi_size_t addr_info_size, __wasi_size_t *max_info_size
) WARN_UNUSED;

__wasi_errno_t
wasi_ssp_sock_connect(
    wasm_exec_env_t exec_env,
    struct fd_table *curfds, struct addr_pool *addr_pool,
    __wasi_fd_t fd, __wasi_addr_t *addr
) WARN_UNUSED;

__wasi_errno_t
wasi_ssp_sock_get_recv_buf_size(
    wasm_exec_env_t exec_env,
    struct fd_table *curfds,
    __wasi_fd_t fd, __wasi_size_t *size
) WARN_UNUSED;

__wasi_errno_t
wasi_ssp_sock_get_reuse_addr(
    wasm_exec_env_t exec_env,
    struct fd_table *curfds,
    __wasi_fd_t fd, uint8_t *reuse
) WARN_UNUSED;

__wasi_errno_t
wasi_ssp_sock_get_reuse_port(
    wasm_exec_env_t exec_env,
    struct fd_table *curfds,
    __wasi_fd_t fd, uint8_t *reuse
) WARN_UNUSED;

__wasi_errno_t
wasi_ssp_sock_get_send_buf_size(
    wasm_exec_env_t exec_env,
    struct fd_table *curfds,
    __wasi_fd_t fd, __wasi_size_t *size
) WARN_UNUSED;

__wasi_errno_t
wasi_ssp_sock_set_recv_buf_size(
    wasm_exec_env_t exec_env,
    struct fd_table *curfds,
    __wasi_fd_t fd, __wasi_size_t size
) WARN_UNUSED;

__wasi_errno_t
wasi_ssp_sock_set_reuse_addr(
    wasm_exec_env_t exec_env,
    struct fd_table *curfds,
    __wasi_fd_t fd, uint8_t reuse
) WARN_UNUSED;

__wasi_errno_t
wasi_ssp_sock_set_reuse_port(
    wasm_exec_env_t exec_env,
    struct fd_table *curfds,
    __wasi_fd_t fd, uint8_t reuse
) WARN_UNUSED;

__wasi_errno_t
wasi_ssp_sock_set_send_buf_size(
    wasm_exec_env_t exec_env,
    struct fd_table *curfds,
    __wasi_fd_t fd, __wasi_size_t size
) WARN_UNUSED;

__wasi_errno_t
wasi_ssp_sock_listen(
    wasm_exec_env_t exec_env,
    struct fd_table *curfds,
    __wasi_fd_t fd, __wasi_size_t backlog
) WARN_UNUSED;

__wasi_errno_t wasmtime_ssp_sock_recv(
    wasm_exec_env_t exec_env,
    struct fd_table *curfds,
    __wasi_fd_t sock,
    void *buf,
    size_t buf_len,
    size_t *recv_len
) WASMTIME_SSP_SYSCALL_NAME(sock_recv) WARN_UNUSED;

__wasi_errno_t wasmtime_ssp_sock_recv_from(
    wasm_exec_env_t exec_env,
    struct fd_table *curfds,
    __wasi_fd_t sock,
    void *buf,
    size_t buf_len,
    __wasi_riflags_t ri_flags,
    __wasi_addr_t *src_addr,
    size_t *recv_len
) WASMTIME_SSP_SYSCALL_NAME(sock_recv_from) WARN_UNUSED;

__wasi_errno_t wasmtime_ssp_sock_send(
    wasm_exec_env_t exec_env,
    struct fd_table *curfds,
    __wasi_fd_t sock,
    const void *buf,
    size_t buf_len,
    size_t *sent_len
) WASMTIME_SSP_SYSCALL_NAME(sock_send) WARN_UNUSED;

__wasi_errno_t wasmtime_ssp_sock_send_to(
    wasm_exec_env_t exec_env,
    struct fd_table *curfds, struct addr_pool *addr_pool,
    __wasi_fd_t sock,
    const void *buf,
    size_t buf_len,
    __wasi_siflags_t si_flags,
    const __wasi_addr_t *dest_addr,
    size_t *sent_len
) WASMTIME_SSP_SYSCALL_NAME(sock_send_to) WARN_UNUSED;

__wasi_errno_t wasmtime_ssp_sock_shutdown(
    wasm_exec_env_t exec_env,
    struct fd_table *curfds,
    __wasi_fd_t sock
) WASMTIME_SSP_SYSCALL_NAME(sock_shutdown) WARN_UNUSED;

__wasi_errno_t wasmtime_ssp_sock_set_recv_timeout(
    wasm_exec_env_t exec_env,
    struct fd_table *curfds,
    __wasi_fd_t sock,
    uint64_t timeout_us
) WASMTIME_SSP_SYSCALL_NAME(sock_set_recv_timeout) WARN_UNUSED;

__wasi_errno_t wasmtime_ssp_sock_get_recv_timeout(
    wasm_exec_env_t exec_env,
    struct fd_table *curfds,
    __wasi_fd_t sock,
    uint64_t *timeout_us
) WASMTIME_SSP_SYSCALL_NAME(sock_get_recv_timeout) WARN_UNUSED;

__wasi_errno_t wasmtime_ssp_sock_set_send_timeout(
    wasm_exec_env_t exec_env,
    struct fd_table *curfds,
    __wasi_fd_t sock,
    uint64_t timeout_us
) WASMTIME_SSP_SYSCALL_NAME(sock_set_send_timeout) WARN_UNUSED;

__wasi_errno_t wasmtime_ssp_sock_get_send_timeout(
    wasm_exec_env_t exec_env,
    struct fd_table *curfds,
    __wasi_fd_t sock,
    uint64_t *timeout_us
) WASMTIME_SSP_SYSCALL_NAME(sock_get_send_timeout) WARN_UNUSED;

__wasi_errno_t wasmtime_ssp_sock_set_send_buf_size(
    wasm_exec_env_t exec_env,
    struct fd_table *curfds,
    __wasi_fd_t sock,
    size_t bufsiz
) WASMTIME_SSP_SYSCALL_NAME(sock_set_send_buf_size) WARN_UNUSED;

__wasi_errno_t wasmtime_ssp_sock_get_send_buf_size(
    wasm_exec_env_t exec_env,
    struct fd_table *curfds,
    __wasi_fd_t sock,
    size_t *bufsiz
) WASMTIME_SSP_SYSCALL_NAME(sock_get_send_buf_size) WARN_UNUSED;

__wasi_errno_t wasmtime_ssp_sock_set_recv_buf_size(
    wasm_exec_env_t exec_env,
    struct fd_table *curfds,
    __wasi_fd_t sock,
    size_t bufsiz
) WASMTIME_SSP_SYSCALL_NAME(sock_set_recv_buf_size) WARN_UNUSED;

__wasi_errno_t wasmtime_ssp_sock_get_recv_buf_size(
    wasm_exec_env_t exec_env,
    struct fd_table *curfds,
    __wasi_fd_t sock,
    size_t *bufsiz
) WASMTIME_SSP_SYSCALL_NAME(sock_get_recv_buf_size) WARN_UNUSED;


__wasi_errno_t wasmtime_ssp_sock_set_keep_alive(
    wasm_exec_env_t exec_env,
    struct fd_table *curfds,
    __wasi_fd_t sock,
    bool is_enabled
) WASMTIME_SSP_SYSCALL_NAME(sock_set_keep_alive) WARN_UNUSED;

__wasi_errno_t wasmtime_ssp_sock_get_keep_alive(
    wasm_exec_env_t exec_env,
    struct fd_table *curfds,
    __wasi_fd_t sock,
    bool *is_enabled
) WASMTIME_SSP_SYSCALL_NAME(sock_get_keep_alive) WARN_UNUSED;

__wasi_errno_t wasmtime_ssp_sock_set_reuse_addr(
    wasm_exec_env_t exec_env,
    struct fd_table *curfds,
    __wasi_fd_t sock,
    bool is_enabled
) WASMTIME_SSP_SYSCALL_NAME(sock_set_reuse_addr) WARN_UNUSED;

__wasi_errno_t wasmtime_ssp_sock_get_reuse_addr(
    wasm_exec_env_t exec_env,
    struct fd_table *curfds,
    __wasi_fd_t sock,
    bool *is_enabled
) WASMTIME_SSP_SYSCALL_NAME(sock_get_reuse_addr) WARN_UNUSED;

__wasi_errno_t wasmtime_ssp_sock_set_reuse_port(
    wasm_exec_env_t exec_env,
    struct fd_table *curfds,
    __wasi_fd_t sock,
    bool is_enabled
) WASMTIME_SSP_SYSCALL_NAME(sock_set_reuse_port) WARN_UNUSED;

__wasi_errno_t wasmtime_ssp_sock_get_reuse_port(
    wasm_exec_env_t exec_env,
    struct fd_table *curfds,
    __wasi_fd_t sock,
    bool *is_enabled
) WASMTIME_SSP_SYSCALL_NAME(sock_get_reuse_port) WARN_UNUSED;

__wasi_errno_t wasmtime_ssp_sock_set_linger(
    wasm_exec_env_t exec_env,
    struct fd_table *curfds,
    __wasi_fd_t sock,
    bool is_enabled,
    int linger_s
) WASMTIME_SSP_SYSCALL_NAME(sock_set_linger) WARN_UNUSED;

__wasi_errno_t wasmtime_ssp_sock_get_linger(
    wasm_exec_env_t exec_env,
    struct fd_table *curfds,
    __wasi_fd_t sock, bool *is_enabled, int *linger_s
) WASMTIME_SSP_SYSCALL_NAME(sock_get_linger) WARN_UNUSED;

__wasi_errno_t wasmtime_ssp_sock_set_broadcast(
    wasm_exec_env_t exec_env,
    struct fd_table *curfds,
    __wasi_fd_t sock,
    bool is_enabled
) WASMTIME_SSP_SYSCALL_NAME(sock_set_broadcast) WARN_UNUSED;

__wasi_errno_t wasmtime_ssp_sock_get_broadcast(
    wasm_exec_env_t exec_env,
    struct fd_table *curfds,
    __wasi_fd_t sock,
    bool *is_enabled
) WASMTIME_SSP_SYSCALL_NAME(sock_get_broadcast) WARN_UNUSED;

__wasi_errno_t wasmtime_ssp_sock_set_tcp_no_delay(
    wasm_exec_env_t exec_env,
    struct fd_table *curfds,
    __wasi_fd_t sock,
    bool is_enabled
) WASMTIME_SSP_SYSCALL_NAME(sock_set_tcp_no_delay) WARN_UNUSED;

__wasi_errno_t wasmtime_ssp_sock_get_tcp_no_delay(
    wasm_exec_env_t exec_env,
    struct fd_table *curfds,
    __wasi_fd_t sock,
    bool *is_enabled
) WASMTIME_SSP_SYSCALL_NAME(sock_get_tcp_no_delay) WARN_UNUSED;

__wasi_errno_t wasmtime_ssp_sock_set_tcp_quick_ack(
    wasm_exec_env_t exec_env,
    struct fd_table *curfds,
    __wasi_fd_t sock,
    bool is_enabled
) WASMTIME_SSP_SYSCALL_NAME(sock_set_tcp_quick_ack) WARN_UNUSED;

__wasi_errno_t wasmtime_ssp_sock_get_tcp_quick_ack(
    wasm_exec_env_t exec_env,
    struct fd_table *curfds,
    __wasi_fd_t sock,
    bool *is_enabled
) WASMTIME_SSP_SYSCALL_NAME(sock_get_tcp_quick_ack) WARN_UNUSED;

__wasi_errno_t wasmtime_ssp_sock_set_tcp_keep_idle(
    wasm_exec_env_t exec_env,
    struct fd_table *curfds,
    __wasi_fd_t sock,
    uint32_t time_s
) WASMTIME_SSP_SYSCALL_NAME(sock_set_tcp_keep_idle) WARN_UNUSED;

__wasi_errno_t wasmtime_ssp_sock_get_tcp_keep_idle(
    wasm_exec_env_t exec_env,
    struct fd_table *curfds,
    __wasi_fd_t sock,
    uint32_t *time_s
) WASMTIME_SSP_SYSCALL_NAME(sock_get_tcp_keep_idle) WARN_UNUSED;

__wasi_errno_t wasmtime_ssp_sock_set_tcp_keep_intvl(
    wasm_exec_env_t exec_env,
    struct fd_table *curfds,
    __wasi_fd_t sock,
    uint32_t time_s
) WASMTIME_SSP_SYSCALL_NAME(sock_set_tcp_keep_intvl) WARN_UNUSED;

__wasi_errno_t wasmtime_ssp_sock_get_tcp_keep_intvl(
    wasm_exec_env_t exec_env,
    struct fd_table *curfds,
    __wasi_fd_t sock,
    uint32_t *time_s
) WASMTIME_SSP_SYSCALL_NAME(sock_get_tcp_keep_intvl) WARN_UNUSED;

__wasi_errno_t wasmtime_ssp_sock_set_tcp_fastopen_connect(
    wasm_exec_env_t exec_env,
    struct fd_table *curfds,
    __wasi_fd_t sock,
    bool is_enabled
) WASMTIME_SSP_SYSCALL_NAME(sock_set_tcp_fastopen_connect) WARN_UNUSED;

__wasi_errno_t wasmtime_ssp_sock_get_tcp_fastopen_connect(
    wasm_exec_env_t exec_env,
    struct fd_table *curfds,
    __wasi_fd_t sock,
    bool *is_enabled
) WASMTIME_SSP_SYSCALL_NAME(sock_get_tcp_fastopen_connect) WARN_UNUSED;

__wasi_errno_t wasmtime_ssp_sock_set_ip_multicast_loop(
    wasm_exec_env_t exec_env,
    struct fd_table *curfds,
    __wasi_fd_t sock,
    bool ipv6,
    bool is_enabled
) WASMTIME_SSP_SYSCALL_NAME(sock_set_ip_multicast_loop) WARN_UNUSED;

__wasi_errno_t wasmtime_ssp_sock_get_ip_multicast_loop(
    wasm_exec_env_t exec_env,
    struct fd_table *curfds,
    __wasi_fd_t sock,
    bool ipv6,
    bool *is_enabled
) WASMTIME_SSP_SYSCALL_NAME(sock_get_ip_multicast_loop) WARN_UNUSED;

__wasi_errno_t wasmtime_ssp_sock_set_ip_add_membership(
    wasm_exec_env_t exec_env,
    struct fd_table *curfds,
    __wasi_fd_t sock,
    __wasi_addr_ip_t *imr_multiaddr,
    uint32_t imr_interface
) WASMTIME_SSP_SYSCALL_NAME(sock_set_ip_add_membership) WARN_UNUSED;

__wasi_errno_t wasmtime_ssp_sock_set_ip_drop_membership(
    wasm_exec_env_t exec_env,
    struct fd_table *curfds,
    __wasi_fd_t sock,
    __wasi_addr_ip_t *imr_multiaddr,
    uint32_t imr_interface
) WASMTIME_SSP_SYSCALL_NAME(sock_set_ip_drop_membership) WARN_UNUSED;

__wasi_errno_t wasmtime_ssp_sock_set_ip_ttl(
    wasm_exec_env_t exec_env,
    struct fd_table *curfds,
    __wasi_fd_t sock,
    uint8_t ttl_s
) WASMTIME_SSP_SYSCALL_NAME(sock_set_ip_ttl) WARN_UNUSED;

__wasi_errno_t wasmtime_ssp_sock_get_ip_ttl(
    wasm_exec_env_t exec_env,
    struct fd_table *curfds,
    __wasi_fd_t sock,
    uint8_t *ttl_s
) WASMTIME_SSP_SYSCALL_NAME(sock_get_ip_ttl) WARN_UNUSED;

__wasi_errno_t wasmtime_ssp_sock_set_ip_multicast_ttl(
    wasm_exec_env_t exec_env,
    struct fd_table *curfds,
    __wasi_fd_t sock,
    uint8_t ttl_s
) WASMTIME_SSP_SYSCALL_NAME(sock_set_ip_multicast_ttl) WARN_UNUSED;

__wasi_errno_t wasmtime_ssp_sock_get_ip_multicast_ttl(
    wasm_exec_env_t exec_env,
    struct fd_table *curfds,
    __wasi_fd_t sock,
    uint8_t *ttl_s
) WASMTIME_SSP_SYSCALL_NAME(sock_get_ip_multicast_ttl) WARN_UNUSED;

__wasi_errno_t wasmtime_ssp_sock_set_ipv6_only(
    wasm_exec_env_t exec_env,
    struct fd_table *curfds,
    __wasi_fd_t sock,
    bool is_enabled
) WASMTIME_SSP_SYSCALL_NAME(sock_set_ipv6_only) WARN_UNUSED;

__wasi_errno_t wasmtime_ssp_sock_get_ipv6_only(
    wasm_exec_env_t exec_env,
    struct fd_table *curfds,
    __wasi_fd_t sock,
    bool *is_enabled
) WASMTIME_SSP_SYSCALL_NAME(sock_get_ipv6_only) WARN_UNUSED;

__wasi_errno_t wasmtime_ssp_sched_yield(void)
    WASMTIME_SSP_SYSCALL_NAME(sched_yield) WARN_UNUSED;

#ifdef __cplusplus
}
#endif

#undef WASMTIME_SSP_SYSCALL_NAME

/* clang-format on */

#endif /* end of WASMTIME_SSP_H */<|MERGE_RESOLUTION|>--- conflicted
+++ resolved
@@ -925,23 +925,6 @@
     size_t *nevents
 ) WASMTIME_SSP_SYSCALL_NAME(poll_oneoff) WARN_UNUSED;
 
-<<<<<<< HEAD
-#if 0
-/**
- * We throw exception in libc-wasi wrapper function wasi_proc_exit()
- * but not call this function.
- */
-_Noreturn void wasmtime_ssp_proc_exit(
-    __wasi_exitcode_t rval
-) WASMTIME_SSP_SYSCALL_NAME(proc_exit);
-#endif
-
-__wasi_errno_t wasmtime_ssp_proc_raise(
-    __wasi_signal_t sig
-) WASMTIME_SSP_SYSCALL_NAME(proc_raise) WARN_UNUSED;
-
-=======
->>>>>>> 059fbfc2
 __wasi_errno_t wasmtime_ssp_random_get(
     void *buf,
     size_t buf_len
